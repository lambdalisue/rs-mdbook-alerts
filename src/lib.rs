use mdbook::book::{Book, BookItem, Chapter};
use mdbook::errors::Error;
use mdbook::preprocess::PreprocessorContext;
use once_cell::sync::Lazy;
use regex::Regex;
use rust_embed::RustEmbed;

#[derive(RustEmbed)]
#[folder = "assets/"]
struct Asset;

pub struct Preprocessor;

impl mdbook::preprocess::Preprocessor for Preprocessor {
    fn name(&self) -> &str {
        "alerts"
    }

    fn supports_renderer(&self, renderer: &str) -> bool {
        renderer == "html"
    }

    fn run(&self, _ctx: &PreprocessorContext, mut book: Book) -> Result<Book, Error> {
        let mut error: Option<Error> = None;
        book.for_each_mut(|item: &mut BookItem| {
            if error.is_some() {
                return;
            }
            if let BookItem::Chapter(ref mut chapter) = *item {
                if let Err(err) = handle_chapter(chapter) {
                    error = Some(err)
                }
            }
        });
        error.map_or(Ok(book), Err)
    }
}

fn handle_chapter(chapter: &mut Chapter) -> Result<(), Error> {
    chapter.content = inject_stylesheet(&chapter.content)?;
    chapter.content = render_alerts(&chapter.content)?;
    Ok(())
}

fn inject_stylesheet(content: &str) -> Result<String, Error> {
    let style = Asset::get("style.css").expect("style.css not found in assets");
    let style = std::str::from_utf8(style.data.as_ref())?;
    Ok(format!("<style>\n{style}\n</style>\n{content}"))
}

fn render_alerts(content: &str) -> Result<String, Error> {
    static RE: Lazy<Regex> = Lazy::new(|| {
        Regex::new(r"(?m)^> \[!(?P<kind>[^\]]+)\]\s*$(?P<body>(?:\n>.*)*)")
            .expect("failed to parse regex")
    });
    let alerts = Asset::get("alerts.tmpl").expect("alerts.tmpl not found in assets");
    let alerts = std::str::from_utf8(alerts.data.as_ref())?;
    let alerts = alerts.replace("\r\n", "\n");
    let newline = find_newline(content);
    let content = content.replace(&newline, "\n");
    let content = content.as_str();
    let content = RE.replace_all(content, |caps: &regex::Captures| {
        let kind = caps
            .name("kind")
            .expect("kind not found in regex")
            .as_str()
            .to_lowercase();
        let body = caps
            .name("body")
            .expect("body not found in regex")
            .as_str()
            .replace("\n>\n", "\n\n")
            .replace("\n> ", "\n");
        alerts.replace("{kind}", &kind).replace("{body}", &body)
    });
<<<<<<< HEAD
    Ok(content.into())
}
#[cfg(test)]
mod tests {
    use super::*;

    #[test]
    fn test_inject_stylesheet_includes_css() {
        let content = "Hello, world!";
        let result = inject_stylesheet(content).unwrap();
        assert!(result.contains("<style>"));
        assert!(result.contains(".mdbook-alerts"));
        assert!(result.contains("</style>"));
        assert!(result.contains("Hello, world!"));
    }

    #[test]
    fn test_render_alerts_basic_alert() {
        let input = "> [!note]\n> This is a note.";
        let output = render_alerts(input).unwrap();
        assert!(output.contains("note"));
        assert!(output.contains("This is a note."));
        assert_eq!(
            output,
            r#"<div class="mdbook-alerts mdbook-alerts-note">
<p class="mdbook-alerts-title">
  <span class="mdbook-alerts-icon"></span>
  note
</p>


This is a note.

</div>
"#
        );
    }

    #[test]
    fn test_render_alerts_multiple_alerts() {
        let input = "> [!warning]\n> Warning 1.\n\n> [!tip]\n> Tip 2.";
        let output = render_alerts(input).unwrap();
        assert!(output.contains("warning"));
        assert!(output.contains("Warning 1."));
        assert!(output.contains("tip"));
        assert!(output.contains("Tip 2."));
        assert_eq!(
            output,
            r#"<div class="mdbook-alerts mdbook-alerts-warning">
<p class="mdbook-alerts-title">
  <span class="mdbook-alerts-icon"></span>
  warning
</p>


Warning 1.

</div>


<div class="mdbook-alerts mdbook-alerts-tip">
<p class="mdbook-alerts-title">
  <span class="mdbook-alerts-icon"></span>
  tip
</p>


Tip 2.

</div>
"#
        );
=======
    Ok(content.replace("\n", newline))
}

fn find_newline(content: &str) -> &'static str {
    let mut cr = 0;
    let mut lf = 0;
    content.chars().for_each(|c| match c {
        '\r' => cr += 1,
        '\n' => lf += 1,
        _ => {}
    });
    return if cr == lf { "\r\n" } else { "\n" };
}

#[cfg(test)]
mod tests {
    use super::*;
    use indoc::indoc;
    use insta::assert_debug_snapshot;
    use insta::assert_snapshot;

    #[test]
    fn test_render_alerts() {
        let content = indoc! {r#"
        This should be a paragraph.

        > This should be a blockquote.
        > This should be in a previous blockquote.

        > [!NOTE]
        > This should be alert.
        > This should be in a previous alert.

        This should be a paragraph.
        "#};
        let result = render_alerts(content).unwrap();
        assert_debug_snapshot!(result);
        assert_snapshot!(result);
    }

    #[test]
    fn test_render_alerts_with_crlf() {
        let content = indoc! {r#"
        This should be a paragraph.

        > This should be a blockquote.
        > This should be in a previous blockquote.

        > [!NOTE]
        > This should be alert.
        > This should be in a previous alert.

        This should be a paragraph.
        "#};
        let content = content.replace("\n", "\r\n");
        let result = render_alerts(content.as_str()).unwrap();
        assert_debug_snapshot!(result);
        assert_snapshot!(result);
>>>>>>> 69c02522
    }
}<|MERGE_RESOLUTION|>--- conflicted
+++ resolved
@@ -73,8 +73,65 @@
             .replace("\n> ", "\n");
         alerts.replace("{kind}", &kind).replace("{body}", &body)
     });
-<<<<<<< HEAD
-    Ok(content.into())
+    Ok(content.replace("\n", newline))
+}
+
+fn find_newline(content: &str) -> &'static str {
+    let mut cr = 0;
+    let mut lf = 0;
+    content.chars().for_each(|c| match c {
+        '\r' => cr += 1,
+        '\n' => lf += 1,
+        _ => {}
+    });
+    return if cr == lf { "\r\n" } else { "\n" };
+}
+
+#[cfg(test)]
+mod tests {
+    use super::*;
+    use indoc::indoc;
+    use insta::assert_debug_snapshot;
+    use insta::assert_snapshot;
+
+    #[test]
+    fn test_render_alerts() {
+        let content = indoc! {r#"
+        This should be a paragraph.
+
+        > This should be a blockquote.
+        > This should be in a previous blockquote.
+
+        > [!NOTE]
+        > This should be alert.
+        > This should be in a previous alert.
+
+        This should be a paragraph.
+        "#};
+        let result = render_alerts(content).unwrap();
+        assert_debug_snapshot!(result);
+        assert_snapshot!(result);
+    }
+
+    #[test]
+    fn test_render_alerts_with_crlf() {
+        let content = indoc! {r#"
+        This should be a paragraph.
+
+        > This should be a blockquote.
+        > This should be in a previous blockquote.
+
+        > [!NOTE]
+        > This should be alert.
+        > This should be in a previous alert.
+
+        This should be a paragraph.
+        "#};
+        let content = content.replace("\n", "\r\n");
+        let result = render_alerts(content.as_str()).unwrap();
+        assert_debug_snapshot!(result);
+        assert_snapshot!(result);
+    }
 }
 #[cfg(test)]
 mod tests {
@@ -146,65 +203,5 @@
 </div>
 "#
         );
-=======
-    Ok(content.replace("\n", newline))
-}
-
-fn find_newline(content: &str) -> &'static str {
-    let mut cr = 0;
-    let mut lf = 0;
-    content.chars().for_each(|c| match c {
-        '\r' => cr += 1,
-        '\n' => lf += 1,
-        _ => {}
-    });
-    return if cr == lf { "\r\n" } else { "\n" };
-}
-
-#[cfg(test)]
-mod tests {
-    use super::*;
-    use indoc::indoc;
-    use insta::assert_debug_snapshot;
-    use insta::assert_snapshot;
-
-    #[test]
-    fn test_render_alerts() {
-        let content = indoc! {r#"
-        This should be a paragraph.
-
-        > This should be a blockquote.
-        > This should be in a previous blockquote.
-
-        > [!NOTE]
-        > This should be alert.
-        > This should be in a previous alert.
-
-        This should be a paragraph.
-        "#};
-        let result = render_alerts(content).unwrap();
-        assert_debug_snapshot!(result);
-        assert_snapshot!(result);
-    }
-
-    #[test]
-    fn test_render_alerts_with_crlf() {
-        let content = indoc! {r#"
-        This should be a paragraph.
-
-        > This should be a blockquote.
-        > This should be in a previous blockquote.
-
-        > [!NOTE]
-        > This should be alert.
-        > This should be in a previous alert.
-
-        This should be a paragraph.
-        "#};
-        let content = content.replace("\n", "\r\n");
-        let result = render_alerts(content.as_str()).unwrap();
-        assert_debug_snapshot!(result);
-        assert_snapshot!(result);
->>>>>>> 69c02522
     }
 }